.toggler {
  margin-bottom: 1em;
}
.toggler li {
  display: inline-block;
  position: relative;
  top: 1px;
<<<<<<< HEAD
  padding: 10px !important;
  margin: 0px 2px 0px 2px !important;
  border: 1px solid $subtle;
=======
  padding: 10px;
  margin: 0px 2px 0px 2px;
>>>>>>> 0f739cd6
  border-bottom-color: transparent;
  border-radius: 3px 3px 0px 0px;
  font-size: 0.99em;
  cursor: pointer;
}

.toggler li,
.toggler button {
  color: $secondaryColor;
  border: 1px solid $secondaryColor;
  background-color: transparent;
}

.toggler li.active,
.toggler button.active {
  color: white;
  background-color: $secondaryColor;
}

.toggler li:first-child {
  margin-left: 0;
}
.toggler li:last-child {
  margin-right: 0;
}
.toggler ul {
  width: 100%;
  display: inline-block;
  list-style-type: none;
<<<<<<< HEAD
  padding: 0 !important;
  margin: 0 !important;
  border-bottom: 1px solid $subtle;
=======
  padding: 0;
  margin: 0;
  border-bottom: 1px solid $secondaryColor;
>>>>>>> 0f739cd6
  cursor: default;
}
@media screen and (max-width: 960px) {
  .toggler li,
  .toggler li:first-child,
  .toggler li:last-child {
    display: block;
    border-bottom-color: $subtle;
    border-radius: 3px;
    margin: 2px 0px 2px 0px;
  }
  .toggler ul {
    border-bottom: 0;
  }
}
.toggler button {
  display: inline-block;
  padding: 10px 5px;
  margin: 2px;
<<<<<<< HEAD
  border: 1px solid $subtle;
  border-radius: 3px;
  text-decoration: none !important;
  color: $subtle;
=======
  border-radius: 3px;
  text-decoration: none;
  font-size: 16px;
}

block {
  display: none;
}

block.active {
  display: block;
>>>>>>> 0f739cd6
}<|MERGE_RESOLUTION|>--- conflicted
+++ resolved
@@ -5,14 +5,8 @@
   display: inline-block;
   position: relative;
   top: 1px;
-<<<<<<< HEAD
-  padding: 10px !important;
-  margin: 0px 2px 0px 2px !important;
-  border: 1px solid $subtle;
-=======
   padding: 10px;
   margin: 0px 2px 0px 2px;
->>>>>>> 0f739cd6
   border-bottom-color: transparent;
   border-radius: 3px 3px 0px 0px;
   font-size: 0.99em;
@@ -42,15 +36,9 @@
   width: 100%;
   display: inline-block;
   list-style-type: none;
-<<<<<<< HEAD
-  padding: 0 !important;
-  margin: 0 !important;
-  border-bottom: 1px solid $subtle;
-=======
   padding: 0;
   margin: 0;
-  border-bottom: 1px solid $secondaryColor;
->>>>>>> 0f739cd6
+  border-bottom: 1px solid $subtle;
   cursor: default;
 }
 @media screen and (max-width: 960px) {
@@ -70,12 +58,6 @@
   display: inline-block;
   padding: 10px 5px;
   margin: 2px;
-<<<<<<< HEAD
-  border: 1px solid $subtle;
-  border-radius: 3px;
-  text-decoration: none !important;
-  color: $subtle;
-=======
   border-radius: 3px;
   text-decoration: none;
   font-size: 16px;
@@ -87,5 +69,4 @@
 
 block.active {
   display: block;
->>>>>>> 0f739cd6
 }